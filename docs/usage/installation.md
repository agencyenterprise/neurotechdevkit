--- conflicted
+++ resolved
@@ -6,19 +6,16 @@
 
 If you don't have Python installed, or you are running an unsupported version, you can download it from [python.org](https://www.python.org/downloads/). Python environment managers like pyenv, conda, and poetry are all perfectly suitable as well.
 
-<details>
-  <summary>Before installing on Linux</summary>
+??? "Before installing on Linux"
 
-  1. In order to install `neurotechdevkit` you must first install `g++` and the `python-dev` package for your python version.
+    1. In order to install `neurotechdevkit` you must first install `g++` and the `python-dev` package for your python version.
 
-    Both packages can be installed with:
-    ```
-    apt-get install -y g++ python3.10-dev
-    ```
+        Both packages can be installed with:
+        ```
+        apt-get install -y g++ python3.10-dev
+        ```
 
-    **Important:** You must replace `3.10` with your python version when running the command above.
-
-</details>
+        **Important:** You must replace `3.10` with your python version when running the command above.
 
 
 You can install the `neurotechdevkit` package using:
@@ -38,115 +35,100 @@
 NDK uses [devito](https://www.devitoproject.org/devito/) to perform the heavy computational operations. Devito generates, compiles and runs C code to achieve better performance.
 The compiler used by Devito has to be selected, and paths for the linker might also be added as environment variables.
 
-<<<<<<< HEAD
 As a last step **before running NDK**, follow the instructions below depending on your OS.
 
+??? "Before running on MacOS"
 
-<details>
-  <summary>Before running on MacOS</summary>
-=======
+    The two main compiler options for MacOS are **clang** and **gcc**.
+
+    ### clang
+
+    If you prefer to use **clang** you will have to install `libomp` and `llvm`, you will also have to export a few environment variables needed by the compiler.
+
+    1. Install libomp
+
+        ```
+        brew install libomp
+        ```
+
+        the output of the command above will look like this:
+
+        ```
+        For compilers to find libomp you may need to set:
+        export LDFLAGS="-L/usr/local/opt/libomp/lib"
+        export CPPFLAGS="-I/usr/local/opt/libomp/include"
+        ```
+
+
+    1. Run the following command to export a new environment variable `CPATH` with the path for `libomp` headers:
+
+        ```
+        echo 'export CPATH="/usr/local/opt/libomp/include"' >> ~/.zshrc
+        ```
+
+    1. Install `llvm`:
+
+        ```
+        brew install llvm
+        ```
+
+    1. Run the following commands to export the `llvm` environment variables:
+
+        ```
+        echo 'export PATH="/usr/local/opt/llvm/bin:$PATH"' >> ~/.zshrc
+        echo 'export LDFLAGS="-L/usr/local/opt/llvm/lib"' >> ~/.zshrc
+        echo 'export CPPFLAGS="-I/usr/local/opt/llvm/include"' >> ~/.zshrc
+        ```
+
+    1. The following command will export the `DEVITO_ARCH` environment variable:
+
+        ```
+        echo 'export DEVITO_ARCH="clang"' >> ~/.zshrc
+        ```
+
+    1. Load the modified zsh configuration file:
+
+        ```
+        source ~/.zshrc
+        ```
+
+    ### gcc
+
+    On MacOS the `gcc` executable is a symbolic link to `clang`, so by defining ~~DEVITO_ARCH=gcc~~ devito will try to add `gcc` flags to the `clang` compiler, and the compilation will most probably fail.
+
+    You can tell devito to use the correct `gcc` compiler doing the following:
+
+    1. Install gcc-11
+
+        ```
+        brew install gcc@11
+        ```
+
+    1. Run the command that exports the `DEVITO_ARCH` environment variable:
+
+        ```
+        echo 'export DEVITO_ARCH="gcc-11"' >> ~/.zshrc
+        ```
+
+    1. Load the modified zsh configuration file:
+
+        ```
+        source ~/.zshrc
+        ```
+
+
+??? "Before running on Linux"
+
+    1. Export the `DEVITO_ARCH` environment variable, or add it to your shell profile:
+
+        ```
+        export DEVITO_ARCH="gcc"
+        ```
+
+        The supported values for `DEVITO_ARCH` are: `'custom', 'gnu', 'gcc', 'clang', 'aomp', 'pgcc', 'pgi', 'nvc', 'nvc++', 'nvidia', 'cuda', 'osx', 'intel', 'icpc', 'icc', 'intel-knl', 'knl', 'dpcpp', 'gcc-4.9', 'gcc-5', 'gcc-6', 'gcc-7', 'gcc-8', 'gcc-9', 'gcc-10', 'gcc-11'`.
+
 
 !!! note
     After installing `neurotechdevkit` you can use [Jupyter](https://jupyterlab.readthedocs.io/en/stable/) to explore with the package.
 
-    To get started, we recommend downloading the example notebooks from this [link](https://agencyenterprise.github.io/neurotechdevkit/generated/gallery/gallery_jupyter.zip).
-
-## MacOS
->>>>>>> 8646419a
-
-The two main compiler options for MacOS are **clang** and **gcc**.
-
-### clang
-
-If you prefer to use **clang** you will have to install `libomp` and `llvm`, you will also have to export a few environment variables needed by the compiler.
-
-1. Install libomp
-
-    ```
-    brew install libomp
-    ```
-
-    the output of the command above will look like this:
-
-    ```
-    For compilers to find libomp you may need to set:
-    export LDFLAGS="-L/usr/local/opt/libomp/lib"
-    export CPPFLAGS="-I/usr/local/opt/libomp/include"
-    ```
-
-
-1. Run the following command to export a new environment variable `CPATH` with the path for `libomp` headers:
-
-    ```
-    echo 'export CPATH="/usr/local/opt/libomp/include"' >> ~/.zshrc
-    ```
-
-1. Install `llvm`:
-
-    ```
-    brew install llvm
-    ```
-
-1. Run the following commands to export the `llvm` environment variables:
-
-    ```
-    echo 'export PATH="/usr/local/opt/llvm/bin:$PATH"' >> ~/.zshrc
-    echo 'export LDFLAGS="-L/usr/local/opt/llvm/lib"' >> ~/.zshrc
-    echo 'export CPPFLAGS="-I/usr/local/opt/llvm/include"' >> ~/.zshrc
-    ```
-
-1. The following command will export the `DEVITO_ARCH` environment variable:
-
-    ```
-    echo 'export DEVITO_ARCH="clang"' >> ~/.zshrc
-    ```
-
-1. Load the modified zsh configuration file:
-
-    ```
-    source ~/.zshrc
-    ```
-
-### gcc
-
-On MacOS the `gcc` executable is a symbolic link to `clang`, so by defining ~~DEVITO_ARCH=gcc~~ devito will try to add `gcc` flags to the `clang` compiler, and the compilation will most probably fail.
-
-You can tell devito to use the correct `gcc` compiler doing the following:
-
-1. Install gcc-11
-
-    ```
-    brew install gcc@11
-    ```
-
-1. Run the command that exports the `DEVITO_ARCH` environment variable:
-
-    ```
-    echo 'export DEVITO_ARCH="gcc-11"' >> ~/.zshrc
-    ```
-
-1. Load the modified zsh configuration file:
-
-    ```
-<<<<<<< HEAD
-    export DEVITO_ARCH="gcc-11"
-    ```
-
-</details>
-
-<details>
-  <summary>Before running on Linux</summary>
-
-1. Export the `DEVITO_ARCH` environment variable, or add it to your shell profile:
-
-    ```
-    export DEVITO_ARCH="gcc"
-    ```
-
-    The supported values for `DEVITO_ARCH` are: `'custom', 'gnu', 'gcc', 'clang', 'aomp', 'pgcc', 'pgi', 'nvc', 'nvc++', 'nvidia', 'cuda', 'osx', 'intel', 'icpc', 'icc', 'intel-knl', 'knl', 'dpcpp', 'gcc-4.9', 'gcc-5', 'gcc-6', 'gcc-7', 'gcc-8', 'gcc-9', 'gcc-10', 'gcc-11'`.
-
-</details>
-=======
-    source ~/.zshrc
-    ```
->>>>>>> 8646419a
+    To get started, we recommend downloading the example notebooks from this [link](https://agencyenterprise.github.io/neurotechdevkit/generated/gallery/gallery_jupyter.zip).