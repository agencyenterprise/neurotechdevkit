# Welcome to Neurotech Development Kit

The _Neurotech Development Kit_ (NDK) is an open-source software library designed to enhance accessibility to cutting-edge neurotechnology.
Featuring an easy-to-use API and pre-built examples, the NDK provides a seamless starting point for users.
Moreover, the NDK offers educational resources, such as interactive simulations and notebook-based tutorials, catering to a diverse audience including researchers, educators, engineers, and trainees.
By lowering the barrier of entry for newcomers and accelerating the progress of researchers, the NDK aims to be a versatile and invaluable tool for the neurotech community.

<<<<<<< HEAD
The [_Neurotech Development Kit_ (NDK)](https://agencyenterprise.github.io/neurotechdevkit/) is an open-source software library designed to enhance accessibility to cutting-edge neurotechnology. Featuring an easy-to-use API and pre-built examples, the NDK provides a seamless starting point for users. Moreover, the NDK offers educational resources, such as interactive simulations and notebook-based tutorials, catering to a diverse audience including researchers, educators, engineers, and trainees. By lowering the barrier of entry for newcomers and accelerating the progress of researchers, the NDK aims to be a versatile and invaluable tool for the neurotech community.
=======
The initial set of target users for the NDK are ultrasound simulation trainees – individuals with backgrounds in technical or neuroscience-related fields who are learning to perform ultrasound simulations.
Our goal is to help users familiarize themselves with ultrasound simulation, understand the importance of input parameters, and streamline the process of running and visualizing simulations.
In the future, we plan to expand the NDK's features to incorporate additional functionality and modalities, catering to a broader range of users, including ultrasound researchers, product developers, machine learning engineers, and many more.
>>>>>>> 9041994a

The initial release of NDK provides support for transcranial functional ultrasound stimulation, with a focus on providing comprehensive documentation, API flexibility, and visualizations.
The Neurotech Development Kit is actively developed and we welcome feedback and contributions.

![Simulation](https://raw.githubusercontent.com/agencyenterprise/neurotechdevkit/main/docs/images/ndk_example.gif)


Check out the [NDK documentation page](https://agencyenterprise.github.io/neurotechdevkit/).

## Running

### Local installation

`neurotechdevkit` requires Python `>=3.9` and `<3.11` to be installed. You can find which Python version you have installed by running `python --version` in a terminal.

If you don't have Python installed, or you are running an unsupported version, you can download it from [python.org](https://www.python.org/downloads/). Python environment managers like pyenv, conda, and poetry are all perfectly suitable as well.

You can install the `neurotechdevkit` package using:

```bash
pip install neurotechdevkit
```

You also have to install stride, it can be done running:

```bash
pip install git+https://github.com/trustimaging/stride
```

`devito`, a dependency of `neurotechdevkit`, requires `libomp`. On MacOS it can be installed with:

```
brew install libomp
```

the output of the command above will look like this:

```
For compilers to find libomp you may need to set:
export LDFLAGS="-L/usr/local/opt/libomp/lib"
export CPPFLAGS="-I/usr/local/opt/libomp/include"
```

`devito` requires the directory with `libomp` headers to be accessible during the runtime compilation, you can make it accessible by exporting a new environment variable `CPATH` with the path for libomp headers, like so:

```
export CPATH="/usr/local/opt/libomp/include"
```

You will also have to set an environment variable that defines what compiler `devito` will use, like so:

```
export DEVITO_ARCH=gcc
```

the supported values for `DEVITO_ARCH` are: `'custom', 'gnu', 'gcc', 'clang', 'aomp', 'pgcc', 'pgi', 'nvc', 'nvc++', 'nvidia', 'cuda', 'osx', 'intel', 'icpc', 'icc', 'intel-knl', 'knl', 'dpcpp', 'gcc-4.9', 'gcc-5', 'gcc-6', 'gcc-7', 'gcc-8', 'gcc-9', 'gcc-10', 'gcc-11'`

### Docker

You can run `NDK` inside a docker container with a couple of steps:

1. Install [docker](https://docs.docker.com/engine/install/#desktop)

1. Execute `docker run -p 8888:8888 ghcr.io/agencyenterprise/neurotechdevkit:latest`

The output of the command above contains the URL of a jupyter notebook server, you can open the URL in your browser or connect to it using your IDE.

## Usage

```python
import neurotechdevkit as ndk

scenario = ndk.make('scenario-0-v0')
result = scenario.simulate_steady_state()
result.render_steady_state_amplitudes(show_material_outlines=False)
```

<<<<<<< HEAD
<figure markdown>
  ![Simulation](images/simulation_steady_state.png){ width="900" }
</figure>

## Acknowledgements

Thanks to Fred Ehrsam for supporting this project, Quintin Frerichs and Milan Cvitkovic for providing direction, and to Sumner Norman for his ultrasound and neuroscience expertise. Thanks to Stride for facilitating ultrasound simulations and providing an MIT license for usage within NDK, Devito for providing the backend solver, Napari for great 3D visualization, and to Jean-Francois Aubry, et al. for the basis of the simulation scenarios.
=======
![Simulation](https://raw.githubusercontent.com/agencyenterprise/neurotechdevkit/main/docs/images/simulation_steady_state.png)

### Acknowledgements

Thanks to Fred Ehrsam for supporting this project, Quintin Frerichs and Milan Cvitkovic for providing direction, and to Sumner Norman for his ultrasound and neuroscience expertise. Thanks to [Stride](https://www.stride.codes/) for facilitating ultrasound simulations, [Devito](https://www.devitoproject.org/) for providing the backend solver, [Napari](https://napari.org/stable/) for great 3D visualization, and to [Jean-Francois Aubry, et al.](https://doi.org/10.1121/10.0013426) for the basis of the simulation scenarios.
>>>>>>> 9041994a
<|MERGE_RESOLUTION|>--- conflicted
+++ resolved
@@ -1,23 +1,18 @@
 # Welcome to Neurotech Development Kit
 
-The _Neurotech Development Kit_ (NDK) is an open-source software library designed to enhance accessibility to cutting-edge neurotechnology.
+The [_Neurotech Development Kit_ (NDK)](https://agencyenterprise.github.io/neurotechdevkit/) is an open-source software library designed to enhance accessibility to cutting-edge neurotechnology.
 Featuring an easy-to-use API and pre-built examples, the NDK provides a seamless starting point for users.
 Moreover, the NDK offers educational resources, such as interactive simulations and notebook-based tutorials, catering to a diverse audience including researchers, educators, engineers, and trainees.
 By lowering the barrier of entry for newcomers and accelerating the progress of researchers, the NDK aims to be a versatile and invaluable tool for the neurotech community.
 
-<<<<<<< HEAD
-The [_Neurotech Development Kit_ (NDK)](https://agencyenterprise.github.io/neurotechdevkit/) is an open-source software library designed to enhance accessibility to cutting-edge neurotechnology. Featuring an easy-to-use API and pre-built examples, the NDK provides a seamless starting point for users. Moreover, the NDK offers educational resources, such as interactive simulations and notebook-based tutorials, catering to a diverse audience including researchers, educators, engineers, and trainees. By lowering the barrier of entry for newcomers and accelerating the progress of researchers, the NDK aims to be a versatile and invaluable tool for the neurotech community.
-=======
 The initial set of target users for the NDK are ultrasound simulation trainees – individuals with backgrounds in technical or neuroscience-related fields who are learning to perform ultrasound simulations.
 Our goal is to help users familiarize themselves with ultrasound simulation, understand the importance of input parameters, and streamline the process of running and visualizing simulations.
 In the future, we plan to expand the NDK's features to incorporate additional functionality and modalities, catering to a broader range of users, including ultrasound researchers, product developers, machine learning engineers, and many more.
->>>>>>> 9041994a
 
 The initial release of NDK provides support for transcranial functional ultrasound stimulation, with a focus on providing comprehensive documentation, API flexibility, and visualizations.
 The Neurotech Development Kit is actively developed and we welcome feedback and contributions.
 
 ![Simulation](https://raw.githubusercontent.com/agencyenterprise/neurotechdevkit/main/docs/images/ndk_example.gif)
-
 
 Check out the [NDK documentation page](https://agencyenterprise.github.io/neurotechdevkit/).
 
@@ -89,18 +84,8 @@
 result.render_steady_state_amplitudes(show_material_outlines=False)
 ```
 
-<<<<<<< HEAD
-<figure markdown>
-  ![Simulation](images/simulation_steady_state.png){ width="900" }
-</figure>
-
-## Acknowledgements
-
-Thanks to Fred Ehrsam for supporting this project, Quintin Frerichs and Milan Cvitkovic for providing direction, and to Sumner Norman for his ultrasound and neuroscience expertise. Thanks to Stride for facilitating ultrasound simulations and providing an MIT license for usage within NDK, Devito for providing the backend solver, Napari for great 3D visualization, and to Jean-Francois Aubry, et al. for the basis of the simulation scenarios.
-=======
 ![Simulation](https://raw.githubusercontent.com/agencyenterprise/neurotechdevkit/main/docs/images/simulation_steady_state.png)
 
 ### Acknowledgements
 
-Thanks to Fred Ehrsam for supporting this project, Quintin Frerichs and Milan Cvitkovic for providing direction, and to Sumner Norman for his ultrasound and neuroscience expertise. Thanks to [Stride](https://www.stride.codes/) for facilitating ultrasound simulations, [Devito](https://www.devitoproject.org/) for providing the backend solver, [Napari](https://napari.org/stable/) for great 3D visualization, and to [Jean-Francois Aubry, et al.](https://doi.org/10.1121/10.0013426) for the basis of the simulation scenarios.
->>>>>>> 9041994a
+Thanks to Fred Ehrsam for supporting this project, Quintin Frerichs and Milan Cvitkovic for providing direction, and to Sumner Norman for his ultrasound and neuroscience expertise. Thanks to [Stride](https://www.stride.codes/) for facilitating ultrasound simulations and providing an MIT license for usage within NDK, [Devito](https://www.devitoproject.org/) for providing the backend solver, [Napari](https://napari.org/stable/) for great 3D visualization, and to [Jean-Francois Aubry, et al.](https://doi.org/10.1121/10.0013426) for the basis of the simulation scenarios.