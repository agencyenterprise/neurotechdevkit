--- conflicted
+++ resolved
@@ -1,12 +1,7 @@
 [tool.poetry]
 name = "neurotechdevkit"
-<<<<<<< HEAD
-version = "v0.0.21"
+version = "v0.0.29"
 description = "A repository for the development of the Neurotech Development Kit (NDK) project"
-=======
-version = "v0.0.29"
-description = "A research repo for the NDK (Neurotech Development Kit) project"
->>>>>>> 4a4fb54b
 authors = ["AE Studio <bci@ae.studio>"]
 maintainers = ["AE Studio <bci@ae.studio>"]
 packages = [{include = "neurotechdevkit", from = "src" }]
