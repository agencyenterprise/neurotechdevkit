[tool.poetry]
name = "neurotechdevkit"
<<<<<<< HEAD
version = "v0.6.0"
=======
version = "v0.6.1"
>>>>>>> 4fa8a415
description = "Neurotech Development Kit: an open-source software library designed to enhance accessibility to cutting-edge neurotechnology"
authors = ["AE Studio <bci@ae.studio>"]
maintainers = ["AE Studio <bci@ae.studio>"]
packages = [
    {include = "neurotechdevkit", from = "src" },
    {include = "web", from = "src" }
    ]

readme = "README.md"
license = "Apache-2.0"
classifiers = [
    "License :: OSI Approved :: Apache Software License",
    "Operating System :: MacOS",
    "Operating System :: Microsoft :: Windows",
    "Operating System :: POSIX :: Linux",
]

[tool.poetry.urls]
"Homepage" = "https://github.com/agencyenterprise/neurotechdevkit"
"Documentation" = "https://agencyenterprise.github.io/neurotechdevkit/"
"Bug Tracker" = "https://github.com/agencyenterprise/neurotechdevkit/issues"

[tool.poetry.scripts]
ndk-ui = "web.app:run"

[tool.poetry.dependencies]
python = ">=3.9,<3.12"
numpy = "^1.23.3"
matplotlib = "^3.5.3"
imageio = "^2.21.2"
ipywidgets = "*"
jupyter = "*"
jupyterlab = "^3.4.6"
devito = "4.7.1"
scipy = "^1.9.1"
hdf5storage = "^0.1.18"
psutil = "^5.9.0"
nest-asyncio = "^1.5.6"
mkdocs-gallery = "0.7.6"
xarray = ">=2022.3.0"
flask = {extras = ["async"], version = "^2.3.3"}
pydantic = "<2"
pyrevolve = ">=2.2.3"
pydicom = "^2.4.3"
nibabel = "^5.1.0"
flask-cors = "^4.0.0"

[tool.poetry.group.dev.dependencies]
black = {extras = ["jupyter"], version = "^23.9.1"}
flake8 = "^5.0.4"
isort = "^5.10.1"
mypy = "^0.990"
pytest = "^7.2.0"
pytest-cov = "^4.0.0"
pytest-asyncio = "^0.20.2"
mkdocs-material = "^9.1.6"
mkdocs-gallery = "^0.7.6"
mkdocs-offline-links-plugin = { git = "https://github.com/agencyenterprise/mkdocs-offline-links-plugin.git" }
mkdocstrings = {extras = ["python"], version = "^0.21.2"}
codespell = "^2.2.4"
pydocstyle = "^6.3.0"
pooch = "^1.7.0"
pylint = {extras = ["spelling"], version = "^2.17.4"}
pyright = "1.1.331"

[build-system]
requires = ["poetry-core>=1.0.0"]
build-backend = "poetry.core.masonry.api"

[tool.black]
line-length = 88

[tool.mypy]
ignore_missing_imports = "True"
exclude = [
    "tests"
]

[tool.isort]
profile = "black"
src_paths = "."

known_first_party = "neurotechdevkit"
line_length = 88
multi_line_output = 3
include_trailing_comma = true

[tool.pytest.ini_options]
testpaths = "tests"
addopts = [
    "--import-mode=importlib",
    "--cov=src/neurotechdevkit"
]
markers = [
    "integration: marks tests that are integration tests."
]

[tool.pyright]
include = ["src"]
reportGeneralTypeIssues = "none"
exclude = ["src/web/app"]
# [tool.flake8]
# flake8 does not support config in pyproject.toml, see .flake8<|MERGE_RESOLUTION|>--- conflicted
+++ resolved
@@ -1,10 +1,6 @@
 [tool.poetry]
 name = "neurotechdevkit"
-<<<<<<< HEAD
-version = "v0.6.0"
-=======
 version = "v0.6.1"
->>>>>>> 4fa8a415
 description = "Neurotech Development Kit: an open-source software library designed to enhance accessibility to cutting-edge neurotechnology"
 authors = ["AE Studio <bci@ae.studio>"]
 maintainers = ["AE Studio <bci@ae.studio>"]
