# noqa: D100
# preventing package docstring to be rendered in documentation
from __future__ import annotations

import abc
import math
import warnings

import numpy as np
import numpy.typing as npt
from scipy.linalg import expm
from stride.utils import geometries


class Source(abc.ABC):
    """An abstract class that represents a generic Source object.

    Sources can be 2D or 3D, which affects the shape of arrays representing coordinates
    or vectors. Sources are composed of point sources evenly distributed over the
    appropriate source geometry.

    Args:
        position: a float array indicating the coordinates (in meters) of the
            point at the center of the source.
        direction: a float array representing a vector located at position and pointing
            towards the focal point. Only the orientation of `direction` affects the
            source, the length of the vector has no affect. See the `unit_direction`
            property.
        aperture: the width (in meters) of the source.
        focal_length: the distance (in meters) from `position` to the focal point.
        num_points: the number of point sources to use when simulating the source.
        delay: the delay (in seconds) that the source will wait before
            emitting. Defaults to 0.0.
    """

    def __init__(
        self,
        *,
        position: npt.ArrayLike,
<<<<<<< HEAD
        direction: npt.ArrayLike,
=======
        direction: list[float],
>>>>>>> caa7fbaf
        aperture: float,
        focal_length: float,
        num_points: int,
        delay: float = 0.0,
    ) -> None:
        """Initialize a new Source object."""
        self._validate_delay(delay)

        self._position = position
<<<<<<< HEAD
        self._direction = direction
=======
>>>>>>> caa7fbaf
        self._unit_direction = np.array(direction) / np.linalg.norm(direction)
        self._aperture = aperture
        self._focal_length = focal_length
        self._num_points = num_points
        self._delay = delay
        self._coordinates = self._calculate_coordinates()

    @property
    def coordinates(self) -> npt.NDArray[np.float_]:
        """A 2D array containing the `coordinates` (in meters) of the source points.

        The length of this array along the first dimension is equal to `num_points`.
        """
        return self._coordinates

    @property
    def position(self) -> npt.NDArray[np.float_]:
        """A numpy float array indicating the `position` (in meters) of the source.

        The position of the source is defined as the coordinates of the point at the
        center of symmetry of the source.
        """
        return np.array(self._position)

    @property
    def unit_direction(self) -> npt.NDArray[np.float_]:
        """A normalized vector indicating the orientation of the source.

        The vector is located at `position`, points towards the focal point, and has
        unit length. It points in the same direction as the `direction` parameter in
        `__init__`, except it is normalized.
        """
        return self._unit_direction

    @property
    def aperture(self) -> float:
        """The width (in meters) of the source."""
        return self._aperture

    @property
    def focal_length(self) -> float:
        """The distance (in meters) from `position` to the focal point."""
        return self._focal_length

    @property
    def num_points(self) -> int:
        """The number of point sources used to simulate the source."""
        return self._num_points

    @property
    def delay(self) -> float:
        """The `delay` (in seconds) for the source as a whole.

        `delay` should be non-negative.
        """
        return self._delay

    @property
    def point_source_delays(self) -> npt.NDArray[np.float_]:
        """The delay before emitting (in seconds) for each point source."""
        return np.full(shape=(self.num_points,), fill_value=self.delay)

    def _validate_delay(self, delay: float) -> None:
        """Validate that `delay` is non-negative.

        Args:
            delay (float, optional): the delay (in seconds) that the source needs
                to wait before emitting. User input parameter must be non-negative.

        Raises:
            ValueError if the source delay is negatives.
        """
        if delay < 0.0:
            raise ValueError("Invalid value for `delay`. `delay` must be non-negative")

    @abc.abstractmethod
    def _calculate_coordinates(self) -> npt.NDArray[np.float_]:
        """Calculate the coordinates of the point source cloud for the source.

        This method must be implemented by all concrete Source classes.

        Returns:
            An array containing the coordinates (in meters) of the point sources that
                make up the source.
        """
        pass

    @abc.abstractmethod
    def calculate_waveform_scale(self, dx: float) -> float:
        """Calculate the scale factor to apply to waveforms from this source.

        The scale depends on the relative density of source points vs grid points.

        This method must be implemented by all concrete Source classes.

        Args:
            dx: the separation (in meters) between gridpoints. Assumed to be the same in
                all directions.

        Returns:
            The scale factor to apply to the waveform.
        """
        pass


class PointSource(Source):
    """Theoretical point source.

    Automatically sets `aperture`, `focal_length`, and `direction`, and `num_points`.
    """

    def __init__(
        self,
        *,
<<<<<<< HEAD
        position: npt.ArrayLike,
=======
        position: list[float],
>>>>>>> caa7fbaf
        num_dim: int = 2,
        delay: float = 0.0,
    ) -> None:
        """Initialize a new point source."""
        super().__init__(
            position=position,
            direction=np.full(shape=num_dim, fill_value=np.nan).tolist(),
            aperture=0.0,
            focal_length=0.0,
            num_points=1,
            delay=delay,
        )

    def _calculate_coordinates(self) -> npt.NDArray[np.float_]:
        """Calculate the coordinates of the point source cloud for the 2D source.

        Returns:
            An array containing the coordinates (in meters) of the point source.
        """
        return np.array([self.position])

    def calculate_waveform_scale(self, dx: float) -> float:
        """Calculate the scale factor to apply to waveforms from point source.

        The scale is equal to the ratio between the density of source points
        and the density of grid points (2D: 1 / dx; 3D: 1 / dx**2).
        Because the aperture is technically zero, we approximate the source
        density as the smallest grid (2D: 1 / dx; 3D: 1 / dx**2).

        Args:
            dx: the separation between gridpoints (in meters). Assumed to be the same in
                both directions.
                Unused.

        Returns:
            The scale factor to apply to the waveform.
        """
        return 1


class PointSource2D(PointSource):
    """A point source in 2D."""

    def __init__(
        self,
        *,
<<<<<<< HEAD
        position: npt.ArrayLike,
=======
        position: list[float],
>>>>>>> caa7fbaf
        delay: float = 0.0,
    ) -> None:
        """Initialize a new 2-D point source."""
        super().__init__(
            position=position,
            num_dim=2,
            delay=delay,
        )


class PointSource3D(PointSource):
    """A point source in 3D."""

    def __init__(
        self,
        *,
<<<<<<< HEAD
        position: npt.ArrayLike,
        delay: float = 0.0,
    ) -> None:
        """Initialize a new 3-D point source."""
=======
        position: list[float],
        delay: float = 0.0,
    ) -> None:
        """Initialize a new 2-D point source."""
>>>>>>> caa7fbaf
        super().__init__(
            position=position,
            num_dim=3,
            delay=delay,
        )


class FocusedSource2D(Source):
    """A focused source in 2D.

    This source is shaped like an arc and has a circular focus. It is created by
    taking an arc of a circle and distributing point sources evenly along that arc.

    See [Circular arc](https://en.wikipedia.org/wiki/Circular_arc) for relevant
    geometrical calculations.
    """

    @property
    def _center_angle(self) -> float:
        """The angle (in radians) which points to the center of the arc source.

        An angle of 0 points in the +x direction and positive angles go
        counter-clockwise.

        Note that `unit_direction` points in the direction of the focus while
        `_center_angle` points from the focus to the transducer, so they are
        opposite.
        """
        return np.arctan2(-self.unit_direction[1], -self.unit_direction[0])

    @property
    def _angle_range(self) -> float:
        """The total angle (in radians) that the source extends.

        The that the arc source subtends viewed from the focal point.
        """
        return 2 * np.arcsin(self.aperture / (2 * self.focal_length))

    def _calculate_coordinates(self) -> npt.NDArray[np.float_]:
        """Calculate the coordinates of the point source cloud for the source.

        This method works by calculating points uniformly spread along an arc of a
        circle.

        Returns:
            An array containing the coordinates (in meters) of the point sources that
                make up the source.

        Raises:
            ValueError: If the aperture is larger than twice the focal length. This
                situation is not possible for circular symmetry.
        """
        if self.aperture > 2 * self.focal_length:
            raise ValueError("aperture cannot be larger than twice the focal length")

        circle_center = self.position + self.unit_direction * self.focal_length
        radius = self.focal_length

        center_angle = self._center_angle
        angle_range = self._angle_range
        angles = (
            np.linspace(-angle_range / 2, angle_range / 2, self.num_points)
            + center_angle
        )

        coords = np.zeros((self.num_points, 2))
        coords[:, 0] = radius * np.cos(angles) + circle_center[0]
        coords[:, 1] = radius * np.sin(angles) + circle_center[1]

        return coords

    def calculate_waveform_scale(self, dx: float) -> float:
        """Calculate the scale factor to apply to waveforms from this source.

        The scale is equal to the ratio between the density of grid points along a line
        and the density of source points along the arc.

        Args:
            dx: the separation between gridpoints (in meters). Assumed to be the same in
                both directions.

        Returns:
            The scale factor to apply to the waveform.
        """
        grid_point_density = 1 / dx
        source_density = self.num_points / (self._angle_range * self.focal_length)
        return grid_point_density / source_density


class FocusedSource3D(Source):
    """A focused source in 3D.

    This source is shaped like a bowl and has a spherical focus. It is created by
    taking a section of a spherical shell and distributing source points over the
    surface. Points are distributed according to Fibonacci spirals.

    See [Spherical cap](https://en.wikipedia.org/wiki/Spherical_cap) for relevant
    geometrical calculations.
    """

    def _calculate_coordinates(self) -> npt.NDArray[np.float_]:
        """Calculate the coordinates of the point source cloud for the source.

        This method works by calculating points along a section of a spherical shell.
        It is built on top of the stride function `geometries.ellipsoidal` but uses
        only a single radius which turns the geometry into a spherical section.
        `geometries.ellipsoidal` returns points distributed along a Fibonacci spirals,
        which produce an even density across the source surface.

        Returns:
            An array containing the coordinates (in meters) of the point sources that
                make up the source.

        Raises:
            ValueError: If the aperture is larger than twice the focal length. This
                situation is not possible for spherical symmetry.
        """
        if self.aperture > 2 * self.focal_length:
            raise ValueError("aperture cannot be larger than twice the focal length")

        sphere_center = self.position + self.unit_direction * self.focal_length
        radius = self.focal_length

        threshold = self._calculate_threshold(self.aperture, radius)
        axis, theta = self._calculate_rotation_parameters(self.unit_direction)

        return geometries.ellipsoidal(
            num=self.num_points,
            radius=(radius, radius, radius),
            centre=sphere_center,
            threshold=threshold,
            axis=tuple(axis),  # stride requires this to not be an array
            theta=theta,
        )

    def calculate_waveform_scale(self, dx: float) -> float:
        """Calculate the scale factor to apply to waveforms from this source.

        The scale is equal to the ratio between the density of grid points in a plane
        and the density of source points along the bowl surface.

        Args:
            dx: the separation between gridpoints (in meters). Assumed to be the same in
                all 3 directions.

        Returns:
            The scale factor to apply to the waveform.
        """
        grid_point_density = 1 / dx**2
        source_density = self._calculate_source_density(
            self.aperture, self.focal_length, self.num_points
        )
        return grid_point_density / source_density

    @staticmethod
    def _calculate_source_density(
        aperture: float, radius: float, num_points: int
    ) -> float:
        """Calculate the source point density (in points / meter^2).

        The density is considered based on the number of source points divided by the
        surface area of the bowl.

        Args:
            aperture: the width of the source (in meters).
            radius: the radius of curvature of the source (in meters).
            num_points (int): the number of source points in the cloud.

        Returns:
            The source point density (in points / meter^2).
        """
        aperture_ratio = aperture / (2 * radius)
        bowl_height = radius * (1 - np.sqrt(1 - aperture_ratio**2))
        bowl_surface_area = 2 * np.pi * radius * bowl_height
        return num_points / bowl_surface_area

    @staticmethod
    def _calculate_threshold(aperture: float, radius: float) -> float:
        """Calculate the threshold value to pass to Stride's.

        The `threshold` is used by Stride function `geometries.ellipsoidal` and is a
        number in the range [0.0, 1.0] (inclusive) which corresponds to the percent of
        the distance along the central axis of the sphere that is excluded from the
        spherical shell. A value of 0. means points are spread over the full sphere,
        while a value of 1.0 means that no points are included on the sphere.

        As this source represents a bowl, the threshold returned by this function will
        always fall in the range [0.5, 1.0] (inclusive).

        Args:
            aperture: the width of the source (in meters).
            radius: the radius of curvature of the source (in meters).

        Returns:
            The value of the threshold which produces the source bowl with the given
                `aperture` and `radius`.
        """
        ratio_to_diameter = aperture / (2 * radius)
        return 0.5 * (1 + np.sqrt(1 - ratio_to_diameter**2))

    @staticmethod
    def _calculate_rotation_parameters(
        unit_direction: npt.NDArray[np.float_],
    ) -> tuple[npt.NDArray[np.float_], float]:
        """Calculate the rotational parameters for Stride `geometries.ellipsoidal` func.

        The bowl is originally created with the axis of symmetry along the z-axis, and
        then it is rotated by `theta` radians around `axis` to align the source along
        the desired direction.

        Args:
            unit_direction: the numpy array of shape (3,) which indicates the
                orientation of the source.

        Returns:
            The rotational parameters which produce the source bowl with the given
            `unit_direction`.

            axis: the axis of rotation
            theta: the angle of rotation (in radians) around `axis`.

        Raises:
            ValueError: if `unit_direction` is not normalized.
        """
        if not math.isclose(np.linalg.norm(unit_direction), 1.0):
            raise ValueError("direction must be a normalized vector")

        v1 = np.array([0.0, 0.0, 1.0])
        # ellipsoidal always returns a sphere section oriented along the z-axis
        v2 = -unit_direction
        v3 = np.cross(v1, v2)
        mag = np.linalg.norm(v3)

        if mag == 0.0:
            # direction is along z, so we can rotate around either x or y
            axis = np.array([1.0, 0.0, 0.0])
        else:
            axis = v3 / mag

        if np.dot(v1, v2) > 0:
            theta = np.arcsin(mag)
        else:
            theta = np.pi - np.arcsin(mag)

        return axis, theta


class UnfocusedSource(Source, abc.ABC):
    """An abstract base class for unfocused sources.

    Automatically sets `focal_length` to `np.inf`
    """

    def __init__(
        self,
        *,
<<<<<<< HEAD
        position: npt.ArrayLike,
        direction: npt.ArrayLike,
=======
        position: list[float],
        direction: list[float],
>>>>>>> caa7fbaf
        aperture: float,
        num_points: int,
        delay: float = 0.0,
    ) -> None:
        """Initialize a new unfocused source."""
        super().__init__(
            position=position,
            direction=direction,
            aperture=aperture,
            focal_length=np.inf,
            num_points=num_points,
            delay=delay,
        )


class PlanarSource2D(UnfocusedSource):
    """A planar source in 2D.

    This source is shaped like a line segment and has no focus. The source is composed
    of `num_points` point sources evenly distributed along the line segment.
    """

    def _calculate_coordinates(self) -> npt.NDArray[np.float_]:
        """Calculate the coordinates of the point source cloud for the source.

        This method works by calculating points uniformly spread along the line
        segment.

        Returns:
            An array containing the coordinates (in meters) of the point sources that
                make up the source.
        """
        unit_line = np.array([-self.unit_direction[1], self.unit_direction[0]])
        line_parametrization = np.linspace(
            -self.aperture / 2, self.aperture / 2, self.num_points
        )
        return self.position + unit_line * np.expand_dims(line_parametrization, 1)

    def calculate_waveform_scale(self, dx: float) -> float:
        """Calculate the scale factor to apply to waveforms from this source.

        The scale is equal to the ratio between the density of grid points along a line
        and the density of source points along the line segment source.

        Args:
            dx: the separation between gridpoints (in meters). Assumed to be the same in
                both directions.

        Returns:
            The scale factor to apply to the waveform.
        """
        grid_point_density = 1 / dx
        source_density = self.num_points / self.aperture
        return grid_point_density / source_density


class PlanarSource3D(UnfocusedSource):
    """A planar source in 3D.

    This source is shaped like a disk and has no focus. It is created by defining a
    disk and distributing `num_points` point sources according to Fibonacci spirals.
    """

    def _calculate_coordinates(self) -> npt.NDArray[np.float_]:
        """Calculate the coordinates of the point source cloud for the source.

        This method works by calculating points along a disk. It is built on top of the
        stride function `geometries.disk`, which returns points distributed along a
        Fibonacci spirals, in order to produce an even density across the source
        surface.

        Returns:
            An array containing the coordinates (in meters) of the point sources that
                make up the source.
        """
        return geometries.disk(
            num=self.num_points,
            radius=self.aperture / 2.0,
            centre=self.position,
            orientation=self.unit_direction,
        )

    def calculate_waveform_scale(self, dx: float) -> float:
        """Calculate the scale factor to apply to waveforms from this source.

        The scale is equal to the ratio between the density of grid points along a
        plane and the density of source points along the disk source.

        Args:
            dx: the separation between gridpoints (in meters). Assumed to be the same in
                both directions.

        Returns:
            The scale factor to apply to the waveform.
        """
        grid_point_density = 1 / dx**2
        source_density = self.num_points / (np.pi * (self.aperture / 2) ** 2)
        return grid_point_density / source_density


class PhasedArraySource(Source):
    """A base class for phased array sources.

    Args:
        position (list[float]): a float array indicating
            the coordinates (in meters) of the point at the center of the
            source, which is the point that bisects the line segment source.
        direction (list[float]): a float array representing
            a vector located at position that is perpendicular to the plane
            of the source. Only the orientation of `direction` affects the
            source, the length of the vector has no affect. See the
            `unit_direction` property.
        num_points (int): the number of point sources to use when simulating
            the source.
        num_elements: the number of elements of the phased array.
        pitch: the distance (in meters) between the centers of neighboring
            elements in the phased array.
        element_width: the width (in meters) of each individual element of the array.
        tilt_angle: the desired tilt angle (in degrees) of the wavefront. The angle is
            measured between the direction the wavefront travels and the normal to the
            surface of the transducer, with positive angles resulting in a
            counter-clockwise tilt away from the normal.
        focal_length (float): the distance (in meters) from `position` to the focal
            point.
        delay (float, optional): the delay (in seconds) that the source will wait
            before emitting.
        element_delays: an 1D array with the delays (in seconds) for each element of the
            phased array. Delays from `element_delays` take precedence; No other
            argument affected the delays (`tilt_angle`, `focal_length` or `delay`)
            would be considered. ValueError will be raised if provided values for either
            `tilt_angle`, `focal_length` or `delay` are non-default.
    """

    def __init__(
        self,
        *,
<<<<<<< HEAD
        position: npt.ArrayLike,
        direction: npt.ArrayLike,
=======
        position: list[float],
        direction: list[float],
>>>>>>> caa7fbaf
        num_points: int,
        num_elements: int,
        pitch: float,
        element_width: float,
        tilt_angle: float = 0.0,
        focal_length: float = np.inf,
        delay: float = 0.0,
        element_delays: npt.ArrayLike | None = None,
    ) -> None:
        """Initialize a new phased array source."""
        self._validate_input_configuration(
            tilt_angle=tilt_angle,
            focal_length=focal_length,
            delay=delay,
            element_delays=element_delays,
        )
        self._validate_num_elements(num_elements)
        self._validate_element_delays(element_delays, num_elements)

        self._num_elements = num_elements
        self._pitch = pitch
        self._tilt_angle = tilt_angle
        self._element_width = element_width
        num_points = self._validate_num_points(num_points)
        self._point_mapping = self._distribute_points_in_elements(
            num_elements, num_points
        )

        super().__init__(
            position=position,
            direction=direction,
            aperture=np.nan,
            focal_length=focal_length,
            num_points=num_points,
            delay=delay,
        )
<<<<<<< HEAD
        self._configured_element_delays = element_delays
        self._element_delays = self._set_element_delays(element_delays)

=======

        self._element_delays = self._set_element_delays(element_delays)

>>>>>>> caa7fbaf
    @abc.abstractproperty
    def focal_point(self) -> npt.NDArray[np.float_]:
        """Get or set the coordinates (in meters) of the focal point of the source."""
        ...

    @property
    def num_elements(self) -> int:
        """The number of elements in the source array."""
        return self._num_elements

    @property
    def pitch(self) -> float:
        """The `pitch` (in meters) of the source."""
        return self._pitch

    @property
    def aperture(self) -> float:
        """The width (in meters) of the source."""
        return self.num_elements * self.pitch - self.spacing

    @property
    def tilt_angle(self) -> float:
        """The angle (in degrees) that the wave front is tilted."""
        return self._tilt_angle

    @property
    def element_width(self) -> float:
        """The width (in meters) of each element of the array."""
        return self._element_width

    @property
    def spacing(self) -> float:
        """The separation (in meters) between elements of the array."""
        return self.pitch - self.element_width

    @property
    def point_mapping(self) -> tuple[slice, ...]:
        """A tuple with the slices of source point indexes comprising each element."""
        return self._point_mapping

    @property
    def element_delays(self) -> npt.NDArray[np.float_]:
        """The delay (in seconds) that each element should wait before emitting."""
        return self._element_delays

    @property
    def point_source_delays(self) -> npt.NDArray[np.float_]:
        """The delay before emitting (in seconds) for each point source.

        The delays are computed at the element level. All source points within an
        element will have the same delay.
        """
        return self._broadcast_delays(self.element_delays)

    @property
    def element_positions(self) -> npt.NDArray[np.float_]:
        """An array with the position of the center of each element of the array."""
        positions = np.zeros(shape=(self.num_elements, len(self.position)))
        point_mapping = self.point_mapping
        coords = self.coordinates
        for i in range(self.num_elements):
            el_coords = coords[point_mapping[i]]
            el_coords_mean = el_coords.mean(axis=0)
            positions[i, :] = el_coords_mean[:]
        return positions

    @staticmethod
    def _validate_input_configuration(
        tilt_angle: float,
        focal_length: float,
        delay: float,
        element_delays: npt.ArrayLike | None,
    ) -> None:
        """Check that the input arguments for delays yield a valid configuration.

        Args:
            tilt_angle: angle (in degrees) between the vector normal to the
                source and the wavefront.
            focal_length (float): the distance (in meters) from `position` to
                the focal point.
            delay (float, optional): the delay (in seconds) that the source will
                wait before emitting.
            element_delays: an 1D array with the delays (in seconds) for each
                element of the phased array.

        Raises:
            ValueError if the combination of input arguments is an invalid one.
        """
        if element_delays is not None:
            others_are_default = (
                (tilt_angle == 0.0) and np.isinf(focal_length) and (delay == 0.0)
            )
            if not others_are_default:
                raise ValueError(
                    "If element_delays argument is not None, `tilt_angle`"
                    " `focal_length`, and `delay` must be left at their default value."
                )

    @staticmethod
    def _validate_num_elements(num_elements: int) -> None:
        """Ensure that the number of elements is positive, greater than 1.

        Currently phased arrays with one element are not supported.

        Args:
            num_elements: the number of elements in the phased array.

        Raises:
            ValueError if the number of elements is smaller than 2.
        """
        if num_elements < 2:
            raise ValueError(
                f"Expecting number of elements larger than 1. Got {num_elements}."
            )

    @staticmethod
    def _validate_element_delays(element_delays, num_elements) -> None:
        """Check that the input value for `element_delays` meets the requirements.

        If `element_delays` is None, no check is performed
        If `element_delays` is not None, it must be a 1D array with length equal to
        `num_elements`, all delays should be positive and at least one delay greater
        than zero.

        Args:
            element_delays: the delays (in seconds) per elements passed by the user
                (or None, its default value)
            num_elements: the number of elements of the phased array.

        Raises:
            ValueError if `element_delays` is invalid.
        """
        if element_delays is None:
            return
        element_delays = np.array(element_delays)
        if (
            (element_delays.shape != (num_elements,))
            or (element_delays.min() < 0.0)
            or (element_delays.sum() == 0.0)
        ):
            raise ValueError(
                "Invalid value for `element_delays`",
                " `element_delays` must be of 1D array of length `num_elements`.",
                " All values must be non-negative. At least one value must be greater "
                " than 0.",
            )

    def _validate_num_points(self, num_points: int) -> int:
        """Ensure that `num_points` can be distributed evenly in `num_elements`.

        Args:
            num_points, the number of points that the user requested.

        Returns:
            The number of points that can distributed evenly in `num_elements`.
        """
        quotient, remainder = divmod(num_points, self.num_elements)
        if remainder > 0:
            warnings.warn(
                f"The number of points {num_points } has been truncated to "
                f"{self.num_elements*quotient} to be evenly distributed in "
                f"{self.num_elements} elements. {remainder} points discarded.",
                category=UserWarning,
            )
        return int(quotient * self.num_elements)

    def _calculate_line_boundaries(
        self,
    ) -> tuple[npt.NDArray[np.float_], npt.NDArray[np.float_]]:
        """
        Calculate the start and end of each line element in 1D.

        Returns:
            A tuple with two arrays for the minimum and maximum position.
        """
        center_coords = (
            np.arange(self.num_elements) * self.pitch + self.element_width / 2
        )
        x_min = center_coords - self.element_width / 2
        x_max = center_coords + self.element_width / 2

        return x_min, x_max

    @staticmethod
    def _distribute_points_in_elements(
        num_elements: int, num_points: int
    ) -> tuple[slice, ...]:
        """
        Distribute `num_points` evenly among a specified number of elements.

        Computes an array indicating the start and end indices of points assigned to
        each element.

        Args:
            num_elements: the number of elements forming the array.
            num_points (int): the number of source points to distribute.

        Returns:
            A 2D numpy array of shape (num_elements, 2) indicating the start and end
            indices of the points assigned to each element.
        """
        quotient, _ = divmod(num_points, num_elements)
        points_per_element = np.full(num_elements, quotient)

        # start and end index for each element
        point_assignment = np.zeros(shape=(num_elements, 2), dtype=np.int_)
        start_index = 0
        for i, n_points in enumerate(points_per_element):
            point_assignment[i, :] = start_index, start_index + n_points
            start_index += n_points

        return tuple([slice(x[0], x[1]) for x in point_assignment])

    @staticmethod
    def _translate(
        coords: npt.NDArray[np.float_], position: npt.NDArray[np.float_]
    ) -> npt.NDArray[np.float_]:
        """
        Translate the source to place the center at `position`.

        Args:
            coords: array with the coordinates to translate.
            position: the center of the array.

        Returns:
            An array containing the coordinates (in meters) of the point sources that
            make up the source.
        """
        coords = coords - coords.mean(axis=0)
        coords = coords + position

        return coords

    def _broadcast_delays(
        self, delays: npt.NDArray[np.float_]
    ) -> npt.NDArray[np.float_]:
        """Translate the delays per element into delays per source point.

        All source points within one element have the same delay.

        Args:
            delays: the delays (in seconds) for each element of the array.

        Returns:
            The delays (in seconds) per each source point of the array.
        """
        point_source_delays = np.zeros(self.num_points)
        for i, slc in enumerate(self.point_mapping):
            point_source_delays[slc] = delays[i]
        return point_source_delays

    @staticmethod
    def txdelay(
        tilt_angle: float,
        pitch: float,
        speed: float = 1500,  # m/s speed of sound in water
    ) -> float:
        """
        Compute the delay (in seconds) required to tilt the wavefront.

        The delays from element n to element n+1 to achieve a wavefront with
        `tilt_angle` respect to the normal. Positive angles lead to counter-clockwise
        rotations.

        Args:
            tilt_angle: angle (in degrees) between the vector normal to the source
                        and the wavefront.
            pitch: the pitch (in meters) of the source.
            speed: the speed of sound (in meters/second) of the material where
                   the source is placed.

        Returns:
            The delay (in seconds) between two consecutive elements.
        """
        tilt_radians = np.radians(tilt_angle)
        phase_time = pitch * np.cos(np.pi / 2 - tilt_radians)
        phase_time = phase_time / speed

        return phase_time

    def _calculate_tilt_element_delays(self) -> npt.NDArray[np.float_]:
        """
        Calculate delays (in seconds) per array element to produce a given `tilt_angle`.

        Returns:
            An array with the delay (in seconds) per array element.
        """
        elementwise_delay = self.txdelay(self.tilt_angle, self.pitch)
        delays = np.arange(self.num_elements) * elementwise_delay
        return delays

    def _calculate_focus_tilt_element_delays(
        self, speed=1500.0  # m/s speed of sound in water
    ) -> npt.NDArray[np.float_]:
        """
        Calculate delays (in seconds) per array element to focus the source.

        Args:
            speed: the speed of sound (in m/s) of the material where
                the source is placed.

        Returns:
            An array with the negative delay (in seconds) per array element.
        """
        delays = np.zeros(shape=(self.num_elements,))
        distances = np.array(
            [np.linalg.norm(ec - self.focal_point) for ec in self.element_positions],
            dtype=np.float_,
        )
        extra_distance = distances - distances.min()
        delays = -extra_distance / speed

        return delays

    def _set_element_delays(
        self,
<<<<<<< HEAD
        element_delays: npt.ArrayLike | None,
=======
        element_delays: npt.NDArray[np.float_] | None,
>>>>>>> caa7fbaf
    ) -> npt.NDArray[np.float_]:
        """
        Calculate delays (in seconds) per element of the phased array.

        If the user specified the `element_delays` it will take precedence and no other
        delay will be computed.

        If `element_delays` is None, it computes the delays to achieve a `tilt_angle`
        focused at `focal_length`. It also adds the global `delay` for the whole source.

        Delays are non negative.

        Args:
            element_delays: the delays (in seconds) for each element of the array or
                None.

        Returns:
            An array with the delay (in seconds) per element.

        """
        if element_delays is not None:
            return np.array(element_delays, dtype=float)

        if np.isfinite(self.focal_length):
            delays = self._calculate_focus_tilt_element_delays()
        else:
            delays = self._calculate_tilt_element_delays()

        # make all delays non-negative
        delays += np.abs(delays.min()) + self.delay

        return delays


class PhasedArraySource2D(PhasedArraySource):
    """A phased array source in 2D.

    This source is shaped like multiple segments in a line. Each segment can emit
    waves independently. It has no focus currently. A focused implementation will be
    supported in the future. This source is composed of `num_points` point sources.
    Distributed evenly in `num_elements`.

    If the number of points can not be evenly distributed in the number of elements, the
    remainder number of points from the even division will be discarded.

    See [Phased array ultras...](https://en.wikipedia.org/wiki/Phased_array_ultrasonics)
    for detailed explanation.
    """

    @property
    def focal_point(self) -> npt.NDArray[np.float_]:
        """The coordinates (in meters) of the point where the array focuses.

        If the array is unfocused it will return the focal point (inf, inf).
        """
        if np.isinf(self.focal_length):
            return np.array([np.inf, np.inf])

        focal_vector = self.focal_length * self.unit_direction
        angle = np.deg2rad(self.tilt_angle)
        focal_point = self.position + _rotate_2d(focal_vector, angle)
        return focal_point

    @staticmethod
    def _rotate(
        coords: npt.NDArray[np.float_], unit_direction: npt.NDArray[np.float_]
    ) -> npt.NDArray[np.float_]:
        """
        Rotates the source to align its normal direction to `unit_direction`.

        Args:
            coords: array with coordinates distributed along the x axis with dimension.
            unit_direction: direction that normal of the source points to
        Returns:
            an array with the rotated coordinates (in meters) of the point sources.
        """
        # compute normal to the line direction
        # line direction is by construction along the x axis
        dx, dy = 1, 0

        # vectors to align
        u = np.array([dy, -dx])
        v = unit_direction

        # rotation parameters
        angle = np.arctan2(v[1], v[0]) - np.arctan2(u[1], u[0])
        r_coords = _rotate_2d(coords, angle)

        return r_coords

    def _calculate_coordinates(self) -> npt.NDArray[np.float_]:
        """Calculate the coordinates of the point source cloud for the source.

        This method works by calculating points uniformly spread along the line
        of each segment. When `num_points` can not be evenly distributed in
        `num_elements` the reminder of points are assigned randomly to elements.

        Returns:
            An array containing the coordinates (in meters) of the point sources that
            make up the source.
        """
        x_min, x_max = self._calculate_line_boundaries()
        coords = np.zeros(shape=(self.num_points, 2))
        point_mapping = self.point_mapping

        for i in range(self.num_elements):
            n = len(coords[point_mapping[i]])
            x_coords = np.linspace(x_min[i], x_max[i], num=n)
            coords[point_mapping[i], 0] = x_coords

        # rotation and translation to match user inputs
        coords = self._rotate(coords, self.unit_direction)
        coords = self._translate(coords, self.position)

        return coords

    def calculate_waveform_scale(self, dx: float) -> float:
        """Calculate the scale factor to apply to waveforms from this source.

        The scale is equal to the ratio between the density of grid points along a line
        and the density of source points along the line segment source.

        Args:
            dx: the separation between gridpoints (in meters). Assumed to be the same in
                both directions.

        Returns:
            The scale factor to apply to the waveform.
        """
        grid_point_density = 1 / dx
        source_density = self.num_points / self.aperture

        return grid_point_density / source_density


class PhasedArraySource3D(PhasedArraySource):
    """A linear phased array source in 3D.

    This source is shaped like multiple rectangular segments in a line. Each segment
    can emit waves independently. It has no focus currently. A focused implementation
    will be supported in the future. This source is composed of `num_points` point
    sources distributed evenly in `num_elements`.

    If the number of points can not be evenly distributed in the number of elements, the
    remainder number of points from the even division will be discarded.

    See [Phased array ultras...](https://en.wikipedia.org/wiki/Phased_array_ultrasonics)
    for detailed explanation.

    Args:
        position (list[float]): a float array in 3D indicating the
            coordinates (in meters) of the point at the center of the source, which is
            the point that bisects both the height and the aperture of the source.
        direction (list[float]): a float array in 3D representing a
            vector located at position that is perpendicular to the plane of the source.
            Only the orientation of `direction` affects the source, the length of
            the vector has no affect. See the `unit_direction` property.
        center_line: A 3D vector which is parallel to the line through the centers of
            the elements in the linear array. This vector must be perpendicular to
            `direction`. If the vector is not perpendicular, only the perpendicular
            component will be considered. Only the orientation affects the source, the
            length of the vector has no effect. See `unit_center_line` property.
        num_points (int): the number of point sources to use when simulating the source.
            If the number of points is not divisible evenly by the number of elements,
            the number of points would be truncated to a multiple of the maximum even
            divisor.
        num_elements: the number of elements of the phased array.
        pitch: the distance (in meters) between the centers of neighboring elements in
            the phased array.
        height: the height (in meters) of the elements of the array. `height` is
            measured along the direction in the plane of the element that is
            perpendicular to `center_line`.
        element_width: the width (in meters) of each individual element of the array.
        tilt_angle: the desired tilt angle (in degrees) of the wavefront. The angle is
            measured between the direction the wavefront travels and the normal to the
            surface of the transducer, with positive angles resulting in a
            counter-clockwise tilt away from the normal.
        focal_length (float): the distance (in meters) from `position` to the focal
            point.
        delay (float, optional): the delay (in seconds) that the source will wait before
            emitting.
        element_delays: an 1D array with the delays (in seconds) for each element of the
            phased array. Delays from `element_delays` take precedence; No other
            argument affected the delays (`tilt_angle`, `focal_length` or `delay`)
            would be considered. ValueError will be raised if provided values for either
            `tilt_angle`, `focal_length` or `delay` are non-default.
    """

    def __init__(
        self,
        *,
<<<<<<< HEAD
        position: npt.ArrayLike,
        direction: npt.ArrayLike,
        center_line: npt.ArrayLike,
=======
        position: list[float],
        direction: list[float],
        center_line: npt.NDArray[np.float_],
>>>>>>> caa7fbaf
        num_points: int,
        num_elements: int,
        pitch: float,
        height: float,
        element_width: float,
        tilt_angle: float = 0.0,
        focal_length: float = np.inf,
        delay: float = 0.0,
        element_delays: npt.ArrayLike | None = None,
    ) -> None:
        """Initialize a new phased array source."""
        self._height = height
<<<<<<< HEAD
        self._center_line = center_line
=======
>>>>>>> caa7fbaf
        self._unit_center_line = self._validate_center_line(
            center_line, np.array(direction, dtype=float)
        )

        super().__init__(
            position=position,
            direction=direction,
            num_points=num_points,
            num_elements=num_elements,
            pitch=pitch,
            tilt_angle=tilt_angle,
            element_width=element_width,
            focal_length=focal_length,
            delay=delay,
            element_delays=element_delays,
        )

    @property
    def height(self) -> float:
        """The `height` (in meters) of the elements of the source."""
        return self._height

    @property
    def unit_center_line(self) -> npt.NDArray[np.float_]:
        """The unit direction of the line crossing the center of the array elements."""
        return self._unit_center_line

    @property
    def focal_point(self) -> npt.NDArray[np.float_]:
        """The coordinates (in meters) of the point where the array focuses.

        If the array is unfocused it will return the focal point (inf, inf, inf).
        """
        if np.isinf(self.focal_length):
            return np.array([np.inf, np.inf, np.inf])

        focal_vector = self.focal_length * self.unit_direction
        axis = np.cross(self.unit_direction, self.unit_center_line)
        rotated_fp = _rotate_3d(
            coords=focal_vector, axis=axis, theta=np.deg2rad(self.tilt_angle)
        )
        focal_point = self.position + rotated_fp
        return focal_point

    @staticmethod
    def _validate_center_line(
        center_line: npt.ArrayLike, direction: npt.NDArray[np.float_]
    ) -> npt.NDArray[np.float_]:
        """Ensure that the center line input parameter is a valid one.

        Center line must not be parallel to the direction.
        Center line must be perpendicular to the direction.

        The center line only makes sense if it is orthogonal to the direction of the
        array. If the input value is not orthogonal, it will be adjusted to keep the
        orthogonal component only.

        Args:
            center_line: an 1D array with the input value for the direction the center
                of elements should have.
            direction: an 1D array with the normal direction to the phased array.

        Returns:
            a 1D array with a valid unit center line.

        Raises:
            ValueError if center_line and direction are parallel or antiparallel.

        Warns:
            When the input center line needs to be transformed to an orthogonal unit
            center line.
        """
        _center_line = np.array(center_line, dtype=float)
        _center_line = _unit_vector(_center_line)
        direction = _unit_vector(direction)

        dot_prod = np.dot(_center_line, direction)

        # Raise error if parallel
        if np.isclose(np.abs(dot_prod), 1):
            raise ValueError(
                "Center line vector can not be parallel to the direction"
                " of the array. Bad argument for `center_line`."
            )

        if dot_prod == 0:
            return _center_line
        else:
            # remove orthogonal component
            parallel_to_normal_component = dot_prod * direction
            orth_center_line = _center_line - parallel_to_normal_component
            warnings.warn(
                "The received value for `center_line` is not perpendicular"
                " to `direction`. Only the perpendicular component will be"
                f" used. The updated center_line value is {orth_center_line}"
            )
            return _unit_vector(orth_center_line)

    @staticmethod
    def _distribute_points_within_element(
        x_min: float, x_max: float, height: float, n_points: int
    ) -> npt.NDArray[np.float_]:
        """Distribute a given number of points in a 3D space.

        Args:
            x_min: the minimum value of the x-axis.
            x_max: the maximum value of the x-axis.
            height: the height (in meters) of the array.
            n_points: the number of points to distribute.

        Returns:
            An array of shape (`n_points`, 3) with the coordinates of the points.
            The points are placed in the XY plane. The returned Z coordinates are zero.

        This function generates a set of uniformly distributed points in a rectangular
        area defined by the x_min and x_max parameters. It first generates a grid of
        points using the number of rows and columns calculated from the square root of
        n_points. Any remaining points are distributed in an "X" pattern, with the
        center point of the pattern being the center of the rectangular area. The points
        along the diagonal and anti-diagonal axes of the rectangle are generated and
        added to the existing grid of points.
        """
        # Calculate the number of rows and columns in the grid
        n_rows = int(np.sqrt(n_points))
        n_cols = int(np.floor(n_points / n_rows))

        # Generate a set of uniformly distributed points using the grid pattern
        x_coords = np.linspace(x_min, x_max, n_cols)
        y_coords = np.linspace(0, height, n_rows)
        xx, yy = np.meshgrid(x_coords, y_coords)
        points = np.vstack((xx.ravel(), yy.ravel())).T

        # Distribute any remaining points in an "X" pattern
        n_remaining = n_points - points.shape[0]

        if n_remaining > 0:
            # First compute the center
            x_width = x_max - x_min
            centre = np.array([(x_min + x_max) / 2, height / 2])
            NON_EVEN_NUMBER = 3.14  # minimizes risk of placing two points in same spot
            x_min_r = centre[0] - x_width / NON_EVEN_NUMBER
            x_max_r = centre[0] + x_width / NON_EVEN_NUMBER
            y_min_r = centre[1] - height / NON_EVEN_NUMBER
            y_max_r = centre[1] + height / NON_EVEN_NUMBER

            # Generate a set of points along the diagonal axes of the rectangle
            diag_x = np.linspace(x_min_r, x_max_r, n_remaining // 2 + 1)
            diag_y = np.linspace(y_min_r, y_max_r, n_remaining // 2 + 1)
            diag_points = np.vstack((diag_x, diag_y)).T

            # Add the diagonal points to the existing grid of points
            points = np.vstack((points, diag_points))
            n_remaining -= diag_points.shape[0]

            # Generate a set of points along the anti-diagonal axes of the rectangle
            anti_diag_x = np.linspace(x_min_r, x_max_r, n_remaining)
            anti_diag_y = np.linspace(y_max_r, y_min_r, n_remaining)
            anti_diag_points = np.vstack((anti_diag_x, anti_diag_y)).T

            # Add the anti-diagonal points to the existing grid of points
            points = np.vstack((points, anti_diag_points))

        # adds Z coordinate
        points = np.pad(points, ((0, 0), (0, 1)), mode="constant")

        return points

    @staticmethod
    def _orient(
        coords: npt.NDArray[np.float_], unit_direction: npt.NDArray[np.float_]
    ) -> npt.NDArray[np.float_]:
        """
        Orient a set of 3D coordinates relative to a given unit direction vector.

        The function first calculates a normal vector to the XY plane that is
        perpendicular to the given direction vector. It then rotates the input
        coordinates around this normal vector, so that the direction vector is aligned
        with the Z axis. The resulting coordinates are then returned as the output.
        If the direction vector is already parallel to the Z axis, the function rotates
        the coordinates around either the X or Y axis.

        Args:
            coords: An array containing the 3D coordinates to be oriented.
            unit_direction: A 1D array specifying the direction vector that the normal
                of the coordinates should be oriented towards.

        Returns:
            An array of containing the oriented 3D coordinates.
        """
        # The source is created in the XY plane, the normal direction is:
        v1 = np.array([0.0, 0.0, 1.0])
        v2 = -unit_direction
        v3 = np.cross(v1, v2)
        mag = np.linalg.norm(v3)

        if mag == 0.0:
            # direction is along z, so we can rotate around either x or y
            axis = np.array([1.0, 0.0, 0.0])
        else:
            axis = v3 / mag

        if np.dot(v1, v2) > 0:
            theta = np.arcsin(mag)
        else:
            theta = np.pi - np.arcsin(mag)

        oriented_coords = _rotate_3d(coords=coords, axis=axis, theta=theta)
        return oriented_coords

    def _align_to_unit_center_line(
        self,
        coords: npt.NDArray[np.float_],
    ) -> npt.NDArray[np.float_]:
        """
        Align the coordinates to the desired direction of the unit center line.

        The first and last element centers are calculated and the direction vector from
        the first element to the last element is computed.

        The current alignment is rotated to match the `self.unit_center_line` alignment.

        Args:
            coords: An array containing the 3D coordinates to be aligned.

        Returns:
            An array of shape containing the aligned 3D coordinates.

        """
        v2 = self.unit_center_line
        point_mapping = self.point_mapping
        first_elem_center = coords[point_mapping[0]].mean(axis=0)
        last_elem_center = coords[point_mapping[-1]].mean(axis=0)
        arr_centerline = last_elem_center - first_elem_center

        v1 = _unit_vector(arr_centerline)
        v3 = np.cross(v1, v2)
        axis = self.unit_direction
        mag = np.dot(v3, axis)

        if np.dot(v1, v2) > 0:
            theta = np.arcsin(mag)
        else:
            theta = np.pi - np.arcsin(mag)

        oriented_coords = _rotate_3d(coords=coords, axis=axis, theta=theta)

        return oriented_coords

    def _calculate_coordinates(self) -> npt.NDArray[np.float_]:
        """Calculate the coordinates of the point source cloud for the source.

        Returns:
            An array containing the coordinates (in meters) of the point sources that
            make up the source.
        """
        x_min, _ = self._calculate_line_boundaries()
        coords = np.zeros(shape=(self.num_points, 3))

        point_mapping = self.point_mapping
        N = len(coords[point_mapping[0]])

        tcrds = self._distribute_points_within_element(
            x_min=0.0, x_max=self.element_width, height=self.height, n_points=N
        )

        for i in range(self.num_elements):
            element_offset = np.array([x_min[i], 0.0, 0.0])
            coords[point_mapping[i]] = element_offset + tcrds

        # rotation and translation to match user inputs
        coords = self._orient(coords, self.unit_direction)
        coords = self._align_to_unit_center_line(coords)
        coords = self._translate(coords, self.position)
        return coords

    def calculate_waveform_scale(self, dx: float) -> float:
        """Calculate the scale factor to apply to waveforms from this source.

        The scale is equal to the ratio between the density of grid points along a
        plane and the density of source points along the planar source.

        Args:
            dx: the separation between gridpoints (in meters). Assumed to be the same in
                both directions.

        Returns:
            The scale factor to apply to the waveform.
        """
        grid_point_density = 1 / dx**2
        source_density = self.num_points / (self.aperture * self.height)
        return grid_point_density / source_density


def _rotate_2d(coords: npt.NDArray[np.float_], theta: float) -> npt.NDArray[np.float_]:
    """Rotates `coords` around the origin an angle `theta` around the origin (0, 0).

    Rotation is in 2D.

    Args:
         coords: An array with the coordinates to rotate.
         theta: the angle (in radians) specifying rotation around the origin.

    Returns:
       An array with the rotated coordinates.
    """
    coords = np.atleast_2d(coords)
    rot_mat = np.array(
        [[np.cos(theta), -np.sin(theta)], [np.sin(theta), np.cos(theta)]]
    )
    rotated = ((rot_mat @ coords.T).T).squeeze()
    return rotated


def _rotate_3d(
    coords: npt.NDArray[np.float_], axis: npt.NDArray[np.float_], theta: float
) -> npt.NDArray[np.float_]:
    """Compute the rotation matrix in 3D to rotate around `axis` an angle `theta`.

    Args:
        coords: An array with the coordinates to rotate.
        axis: A 1-D array specifying the axis, around which, the rotation would happen.
        theta: A float (in radians) specifying rotation around the axis.

    Returns:
       An array with the rotated coordinates.

    Raises:
        ValueError: If `axis` is not a 1-D array with 3 elements or if its norm is zero.
    """
    coords = np.atleast_2d(coords)
    if axis.shape != (3,):
        raise ValueError(
            f"Expected a 1-D array of length 3 for `axis`, but got {axis}."
        )
    norm = np.linalg.norm(axis)
    if norm == 0:
        raise ValueError("The norm of `axis` must be nonzero.")
    rot_mat = expm(np.cross(np.eye(3), axis / norm * theta))
    rotated = ((rot_mat @ coords.T).T).squeeze()
    return rotated


def _unit_vector(vector: npt.NDArray[np.float_]) -> npt.NDArray[np.float_]:
    """Return the unit vector that is parallel to the input vector.

    Args:
        vector: a 1D numpy array.

    Returns:
        A normalized array

    """
    return vector / np.linalg.norm(vector)<|MERGE_RESOLUTION|>--- conflicted
+++ resolved
@@ -36,12 +36,8 @@
     def __init__(
         self,
         *,
-        position: npt.ArrayLike,
-<<<<<<< HEAD
-        direction: npt.ArrayLike,
-=======
+        position: list[float],
         direction: list[float],
->>>>>>> caa7fbaf
         aperture: float,
         focal_length: float,
         num_points: int,
@@ -51,10 +47,7 @@
         self._validate_delay(delay)
 
         self._position = position
-<<<<<<< HEAD
         self._direction = direction
-=======
->>>>>>> caa7fbaf
         self._unit_direction = np.array(direction) / np.linalg.norm(direction)
         self._aperture = aperture
         self._focal_length = focal_length
@@ -169,11 +162,7 @@
     def __init__(
         self,
         *,
-<<<<<<< HEAD
-        position: npt.ArrayLike,
-=======
         position: list[float],
->>>>>>> caa7fbaf
         num_dim: int = 2,
         delay: float = 0.0,
     ) -> None:
@@ -220,11 +209,7 @@
     def __init__(
         self,
         *,
-<<<<<<< HEAD
-        position: npt.ArrayLike,
-=======
         position: list[float],
->>>>>>> caa7fbaf
         delay: float = 0.0,
     ) -> None:
         """Initialize a new 2-D point source."""
@@ -241,17 +226,10 @@
     def __init__(
         self,
         *,
-<<<<<<< HEAD
-        position: npt.ArrayLike,
+        position: list[float],
         delay: float = 0.0,
     ) -> None:
         """Initialize a new 3-D point source."""
-=======
-        position: list[float],
-        delay: float = 0.0,
-    ) -> None:
-        """Initialize a new 2-D point source."""
->>>>>>> caa7fbaf
         super().__init__(
             position=position,
             num_dim=3,
@@ -508,13 +486,8 @@
     def __init__(
         self,
         *,
-<<<<<<< HEAD
-        position: npt.ArrayLike,
-        direction: npt.ArrayLike,
-=======
         position: list[float],
         direction: list[float],
->>>>>>> caa7fbaf
         aperture: float,
         num_points: int,
         delay: float = 0.0,
@@ -651,13 +624,8 @@
     def __init__(
         self,
         *,
-<<<<<<< HEAD
-        position: npt.ArrayLike,
-        direction: npt.ArrayLike,
-=======
         position: list[float],
         direction: list[float],
->>>>>>> caa7fbaf
         num_points: int,
         num_elements: int,
         pitch: float,
@@ -694,15 +662,9 @@
             num_points=num_points,
             delay=delay,
         )
-<<<<<<< HEAD
         self._configured_element_delays = element_delays
         self._element_delays = self._set_element_delays(element_delays)
 
-=======
-
-        self._element_delays = self._set_element_delays(element_delays)
-
->>>>>>> caa7fbaf
     @abc.abstractproperty
     def focal_point(self) -> npt.NDArray[np.float_]:
         """Get or set the coordinates (in meters) of the focal point of the source."""
@@ -1019,11 +981,7 @@
 
     def _set_element_delays(
         self,
-<<<<<<< HEAD
         element_delays: npt.ArrayLike | None,
-=======
-        element_delays: npt.NDArray[np.float_] | None,
->>>>>>> caa7fbaf
     ) -> npt.NDArray[np.float_]:
         """
         Calculate delays (in seconds) per element of the phased array.
@@ -1215,15 +1173,9 @@
     def __init__(
         self,
         *,
-<<<<<<< HEAD
-        position: npt.ArrayLike,
-        direction: npt.ArrayLike,
-        center_line: npt.ArrayLike,
-=======
         position: list[float],
         direction: list[float],
-        center_line: npt.NDArray[np.float_],
->>>>>>> caa7fbaf
+        center_line: list[float],
         num_points: int,
         num_elements: int,
         pitch: float,
@@ -1236,10 +1188,7 @@
     ) -> None:
         """Initialize a new phased array source."""
         self._height = height
-<<<<<<< HEAD
         self._center_line = center_line
-=======
->>>>>>> caa7fbaf
         self._unit_center_line = self._validate_center_line(
             center_line, np.array(direction, dtype=float)
         )
