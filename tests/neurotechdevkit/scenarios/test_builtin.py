"""Test built-in scenario 2."""

import pytest

from neurotechdevkit.scenarios.built_in import (
    Scenario0,
    Scenario1_2D,
    Scenario1_3D,
    Scenario2_2D,
    Scenario2_2D_Benchmark7,
    Scenario2_3D,
<<<<<<< HEAD
    Scenario2_3D_Benchmark7,
=======
    Scenario3,
>>>>>>> 99e438fe
)


@pytest.fixture(
    params=[
        Scenario0,
        Scenario1_2D,
        Scenario1_3D,
        Scenario2_2D,
        Scenario2_3D,
<<<<<<< HEAD
        Scenario2_2D_Benchmark7,
        Scenario2_3D_Benchmark7,
=======
        Scenario3,
>>>>>>> 99e438fe
    ]
)
def scenario_cls(request):
    """Iterate over all scenarios"""
    return request.param


@pytest.fixture(params=[1e5, 5e5])
def center_frequency(request):
    """Iterate over different center frequencies"""
    return request.param


@pytest.mark.integration
def test_compile_problem(scenario_cls, center_frequency):
    """Test compiling each built-in scenario's default problem."""
    scenario = scenario_cls()
    scenario.center_frequency = center_frequency
    scenario.make_grid()
    scenario.compile_problem()<|MERGE_RESOLUTION|>--- conflicted
+++ resolved
@@ -9,11 +9,8 @@
     Scenario2_2D,
     Scenario2_2D_Benchmark7,
     Scenario2_3D,
-<<<<<<< HEAD
     Scenario2_3D_Benchmark7,
-=======
     Scenario3,
->>>>>>> 99e438fe
 )
 
 
@@ -24,12 +21,9 @@
         Scenario1_3D,
         Scenario2_2D,
         Scenario2_3D,
-<<<<<<< HEAD
         Scenario2_2D_Benchmark7,
         Scenario2_3D_Benchmark7,
-=======
         Scenario3,
->>>>>>> 99e438fe
     ]
 )
 def scenario_cls(request):
