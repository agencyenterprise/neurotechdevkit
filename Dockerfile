--- conflicted
+++ resolved
@@ -15,14 +15,10 @@
     ./venv/bin/pip install --upgrade pip && \
     ./venv/bin/pip install poetry
 
-<<<<<<< HEAD
-RUN /venv/bin/poetry install && \
-    /venv/bin/pip install git+https://github.com/NewtonSander/stride
-=======
 ENV POETRY_VIRTUALENVS_CREATE=false
+
 RUN ./venv/bin/poetry install && \
-    ./venv/bin/pip install git+https://github.com/trustimaging/stride
->>>>>>> 800d499a
+    ./venv/bin/pip install git+https://github.com/NewtonSander/stride
 
 FROM python:3.10.0-slim
 
