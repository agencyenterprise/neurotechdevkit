name: test

on:
  push:
    branches:
      - "main"
  pull_request:
    branches:
      - "*"

defaults:
  run:
    shell: bash

jobs:
  docker-test:
    runs-on: ubuntu-latest

    steps:
      - uses: actions/checkout@v2

      - name: Build the neurotechdevkit docker image
        run: |
          docker build . --tag neurotechdevkit

      - name: Test the docker image
        run: |
          docker run -w /ndk neurotechdevkit make test

  test:
    strategy:
      matrix:
        os: ["ubuntu-latest", "macos-latest"]
        python-version: ["3.9", "3.10", "3.11"]

    runs-on: ${{ matrix.os }}

    steps:
      - name: Check out repository
        uses: actions/checkout@v3.5.2

      - name: Set up python
        id: setup-python
        uses: actions/setup-python@v4.6.1
        with:
          python-version: ${{ matrix.python-version }}

      - name: Install Poetry
        uses: snok/install-poetry@v1.3.0
        with:
          version: 1.4.0
          virtualenvs-create: true
          virtualenvs-in-project: true
          installer-parallel: true

      - name: Load cached poetry dependencies
        id: cached-poetry-dependencies
        uses: actions/cache@v3
        with:
          path: .venv
          key: venv-${{ runner.os }}-${{ matrix.python-version }}-${{ hashFiles('poetry.lock') }}
          restore-keys: |
            venv-${{ runner.os }}

      - name: Install package dependencies
        run: poetry install --no-interaction --no-root

      - name: Install stride
        run: poetry run pip install git+https://github.com/trustimaging/stride@2520c59

      - name: Install neurotechdevkit
        run: poetry install --only-root

      - name: Run tests
        run: |
          make test-coverage

      - name: Upload coverage reports to Codecov
        uses: codecov/codecov-action@v3
        if: matrix.os == 'ubuntu-latest' && matrix.python-version == '3.9'

<<<<<<< HEAD
      - name: Install gcc-11
        if: matrix.os == 'macos-latest'
        run: |
          brew install gcc@11

      - name: Run integration test
        env:
          DEVITO_ARCH: gcc-11
=======
      - name: Install dependencies for macOS
        if: matrix.os == 'macos-latest'
        run: |
          brew install libomp llvm

      - name: Set environment variables for macOS
        if: matrix.os == 'macos-latest'
        run: |
          echo "PATH=$(brew --prefix llvm)/bin:$PATH" >> $GITHUB_ENV
          echo "LDFLAGS=-L$(brew --prefix llvm)/lib" >> $GITHUB_ENV
          echo "CPPFLAGS=-I$(brew --prefix llvm)/include" >> $GITHUB_ENV
          echo "CPATH=$(brew --prefix libomp)/include" >> $GITHUB_ENV
          echo "DEVITO_ARCH=clang" >> $GITHUB_ENV

      - name: Run integration test on macOS
        if: matrix.os == 'macos-latest'
        run: |
          make test-integration

      - name: Run integration test
        if: matrix.os == 'ubuntu-latest'
        env:
          DEVITO_ARCH: gcc
>>>>>>> caa7fbaf
        run: |
          make test-integration<|MERGE_RESOLUTION|>--- conflicted
+++ resolved
@@ -79,16 +79,6 @@
         uses: codecov/codecov-action@v3
         if: matrix.os == 'ubuntu-latest' && matrix.python-version == '3.9'
 
-<<<<<<< HEAD
-      - name: Install gcc-11
-        if: matrix.os == 'macos-latest'
-        run: |
-          brew install gcc@11
-
-      - name: Run integration test
-        env:
-          DEVITO_ARCH: gcc-11
-=======
       - name: Install dependencies for macOS
         if: matrix.os == 'macos-latest'
         run: |
@@ -112,6 +102,5 @@
         if: matrix.os == 'ubuntu-latest'
         env:
           DEVITO_ARCH: gcc
->>>>>>> caa7fbaf
         run: |
           make test-integration