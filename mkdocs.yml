--- conflicted
+++ resolved
@@ -29,11 +29,7 @@
 nav:
   - Home: index.md
   - Usage:
-<<<<<<< HEAD
-      - Local installation: usage/local_installation.md
-=======
       - Installation: usage/installation.md
->>>>>>> 93ee3e9e
       - Scenarios: usage/loading_scenarios.md
       - Sources: usage/defining_sources.md
       - Simulation: usage/running_simulation.md
